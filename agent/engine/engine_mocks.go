--- conflicted
+++ resolved
@@ -246,6 +246,18 @@
 	return mr.mock.ctrl.RecordCallWithMethodType(mr.mock, "CreateContainer", reflect.TypeOf((*MockDockerClient)(nil).CreateContainer), arg0, arg1, arg2, arg3)
 }
 
+// CreateVolume mocks base method
+func (m *MockDockerClient) CreateVolume(arg0, arg1 string, arg2, arg3 map[string]string, arg4 time.Duration) VolumeResponse {
+	ret := m.ctrl.Call(m, "CreateVolume", arg0, arg1, arg2, arg3, arg4)
+	ret0, _ := ret[0].(VolumeResponse)
+	return ret0
+}
+
+// CreateVolume indicates an expected call of CreateVolume
+func (mr *MockDockerClientMockRecorder) CreateVolume(arg0, arg1, arg2, arg3, arg4 interface{}) *gomock.Call {
+	return mr.mock.ctrl.RecordCallWithMethodType(mr.mock, "CreateVolume", reflect.TypeOf((*MockDockerClient)(nil).CreateVolume), arg0, arg1, arg2, arg3, arg4)
+}
+
 // DescribeContainer mocks base method
 func (m *MockDockerClient) DescribeContainer(arg0 string) (api.ContainerStatus, DockerContainerMetadata) {
 	ret := m.ctrl.Call(m, "DescribeContainer", arg0)
@@ -297,6 +309,18 @@
 	return mr.mock.ctrl.RecordCallWithMethodType(mr.mock, "InspectImage", reflect.TypeOf((*MockDockerClient)(nil).InspectImage), arg0)
 }
 
+// InspectVolume mocks base method
+func (m *MockDockerClient) InspectVolume(arg0 string, arg1 time.Duration) VolumeResponse {
+	ret := m.ctrl.Call(m, "InspectVolume", arg0, arg1)
+	ret0, _ := ret[0].(VolumeResponse)
+	return ret0
+}
+
+// InspectVolume indicates an expected call of InspectVolume
+func (mr *MockDockerClientMockRecorder) InspectVolume(arg0, arg1 interface{}) *gomock.Call {
+	return mr.mock.ctrl.RecordCallWithMethodType(mr.mock, "InspectVolume", reflect.TypeOf((*MockDockerClient)(nil).InspectVolume), arg0, arg1)
+}
+
 // KnownVersions mocks base method
 func (m *MockDockerClient) KnownVersions() []dockerclient.DockerVersion {
 	ret := m.ctrl.Call(m, "KnownVersions")
@@ -321,6 +345,31 @@
 	return mr.mock.ctrl.RecordCallWithMethodType(mr.mock, "ListContainers", reflect.TypeOf((*MockDockerClient)(nil).ListContainers), arg0, arg1)
 }
 
+// ListPlugins mocks base method
+func (m *MockDockerClient) ListPlugins(arg0 time.Duration) listPluginsResponse {
+	ret := m.ctrl.Call(m, "ListPlugins", arg0)
+	ret0, _ := ret[0].(listPluginsResponse)
+	return ret0
+}
+
+// ListPlugins indicates an expected call of ListPlugins
+func (mr *MockDockerClientMockRecorder) ListPlugins(arg0 interface{}) *gomock.Call {
+	return mr.mock.ctrl.RecordCallWithMethodType(mr.mock, "ListPlugins", reflect.TypeOf((*MockDockerClient)(nil).ListPlugins), arg0)
+}
+
+// ListPluginsWithFilters mocks base method
+func (m *MockDockerClient) ListPluginsWithFilters(arg0 bool, arg1 []string, arg2 time.Duration) ([]string, error) {
+	ret := m.ctrl.Call(m, "ListPluginsWithFilters", arg0, arg1, arg2)
+	ret0, _ := ret[0].([]string)
+	ret1, _ := ret[1].(error)
+	return ret0, ret1
+}
+
+// ListPluginsWithFilters indicates an expected call of ListPluginsWithFilters
+func (mr *MockDockerClientMockRecorder) ListPluginsWithFilters(arg0, arg1, arg2 interface{}) *gomock.Call {
+	return mr.mock.ctrl.RecordCallWithMethodType(mr.mock, "ListPluginsWithFilters", reflect.TypeOf((*MockDockerClient)(nil).ListPluginsWithFilters), arg0, arg1, arg2)
+}
+
 // LoadImage mocks base method
 func (m *MockDockerClient) LoadImage(arg0 io.Reader, arg1 time.Duration) error {
 	ret := m.ctrl.Call(m, "LoadImage", arg0, arg1)
@@ -367,6 +416,18 @@
 // RemoveImage indicates an expected call of RemoveImage
 func (mr *MockDockerClientMockRecorder) RemoveImage(arg0, arg1 interface{}) *gomock.Call {
 	return mr.mock.ctrl.RecordCallWithMethodType(mr.mock, "RemoveImage", reflect.TypeOf((*MockDockerClient)(nil).RemoveImage), arg0, arg1)
+}
+
+// RemoveVolume mocks base method
+func (m *MockDockerClient) RemoveVolume(arg0 string, arg1 time.Duration) error {
+	ret := m.ctrl.Call(m, "RemoveVolume", arg0, arg1)
+	ret0, _ := ret[0].(error)
+	return ret0
+}
+
+// RemoveVolume indicates an expected call of RemoveVolume
+func (mr *MockDockerClientMockRecorder) RemoveVolume(arg0, arg1 interface{}) *gomock.Call {
+	return mr.mock.ctrl.RecordCallWithMethodType(mr.mock, "RemoveVolume", reflect.TypeOf((*MockDockerClient)(nil).RemoveVolume), arg0, arg1)
 }
 
 // StartContainer mocks base method
@@ -512,65 +573,9 @@
 	return mr.mock.ctrl.RecordCallWithMethodType(mr.mock, "RemoveContainerReferenceFromImageState", reflect.TypeOf((*MockImageManager)(nil).RemoveContainerReferenceFromImageState), arg0)
 }
 
-<<<<<<< HEAD
-func (_m *MockDockerClient) CreateVolume(_param0 string, _param1 string, _param2 map[string]string, _param3 map[string]string, _param4 time.Duration) VolumeResponse {
-	ret := _m.ctrl.Call(_m, "CreateVolume", _param0, _param1, _param2, _param3, _param4)
-	ret0, _ := ret[0].(VolumeResponse)
-	return ret0
-}
-
-func (_mr *_MockDockerClientRecorder) CreateVolume(arg0, arg1, arg2, arg3, arg4 interface{}) *gomock.Call {
-	return _mr.mock.ctrl.RecordCall(_mr.mock, "CreateVolume", arg0, arg1, arg2, arg3, arg4)
-}
-
-func (_m *MockDockerClient) InspectVolume(_param0 string, _param1 time.Duration) VolumeResponse {
-	ret := _m.ctrl.Call(_m, "InspectVolume", _param0, _param1)
-	ret0, _ := ret[0].(VolumeResponse)
-	return ret0
-}
-
-func (_mr *_MockDockerClientRecorder) InspectVolume(arg0, arg1 interface{}) *gomock.Call {
-	return _mr.mock.ctrl.RecordCall(_mr.mock, "InspectVolume", arg0, arg1)
-}
-
-func (_m *MockDockerClient) RemoveVolume(_param0 string, _param1 time.Duration) error {
-	ret := _m.ctrl.Call(_m, "RemoveVolume", _param0, _param1)
-	ret0, _ := ret[0].(error)
-	return ret0
-}
-
-func (_mr *_MockDockerClientRecorder) RemoveVolume(arg0, arg1 interface{}) *gomock.Call {
-	return _mr.mock.ctrl.RecordCall(_mr.mock, "RemoveVolume", arg0, arg1)
-}
-
-func (_m *MockDockerClient) ListPluginsWithFilters(_param0 bool, _param1 []string, _param2 time.Duration) ([]string, error) {
-	ret := _m.ctrl.Call(_m, "ListPluginsWithFilters", _param0, _param1, _param2)
-	ret0, _ := ret[0].([]string)
-	ret1, _ := ret[1].(error)
-	return ret0, ret1
-}
-
-func (_mr *_MockDockerClientRecorder) ListPluginsWithFilters(_param0, _param1, _param2 interface{}) *gomock.Call {
-	return _mr.mock.ctrl.RecordCall(_mr.mock, "ListPluginsWithFilters", _param0, _param1, _param2)
-}
-
-func (_m *MockDockerClient) ListPlugins(_param0 time.Duration) listPluginsResponse {
-	ret := _m.ctrl.Call(_m, "ListPlugins", _param0)
-	ret0, _ := ret[0].(listPluginsResponse)
-	return ret0
-}
-
-func (_mr *_MockDockerClientRecorder) ListPlugins(_param0 time.Duration) *gomock.Call {
-	return _mr.mock.ctrl.RecordCall(_mr.mock, "ListPlugins", _param0)
-}
-
-func (_m *MockImageManager) SetSaver(_param0 statemanager.Saver) {
-	_m.ctrl.Call(_m, "SetSaver", _param0)
-=======
 // SetSaver mocks base method
 func (m *MockImageManager) SetSaver(arg0 statemanager.Saver) {
 	m.ctrl.Call(m, "SetSaver", arg0)
->>>>>>> eb9560b8
 }
 
 // SetSaver indicates an expected call of SetSaver
